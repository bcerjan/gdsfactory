repos:
  - repo: https://github.com/pre-commit/pre-commit-hooks
    rev: v4.6.0
    hooks:
      - id: check-yaml
        exclude: ^(conda\.recipe/meta\.yaml|conda_build/templates/.*\.yaml|docs/click/meta\.yaml|conda/meta\.yaml|conda/construct.yaml|.*\.pic\.yml|conda/constructor/Miniforge3/construct.yaml)
      - id: end-of-file-fixer
      - id: trailing-whitespace
  - repo: https://github.com/kynan/nbstripout
    rev: 0.7.1
    hooks:
      - id: nbstripout
        files: ".ipynb"
  - repo: https://github.com/codespell-project/codespell
    rev: v2.3.0
    hooks:
      - id: codespell
        additional_dependencies:
          - tomli
  - repo: https://github.com/astral-sh/ruff-pre-commit
    rev: "v0.5.5"
    hooks:
      - id: ruff
        args: [--fix, --exit-non-zero-on-fix]
      - id: ruff-format
  - repo: https://github.com/macisamuele/language-formatters-pre-commit-hooks
    rev: v2.14.0
    hooks:
      - id: pretty-format-toml
        args: [--autofix]
  - repo: https://github.com/aristanetworks/j2lint.git
    rev: v1.1.0
    hooks:
      - id: j2lint
        types: [file]
        files: \.(j2|yml|yaml)$
        exclude: .github/.*
        # args: [--extensions, "j2,yml,yaml", --ignore, jinja-statements-delimiter, jinja-statements-indentation]
<<<<<<< HEAD
  # - repo: https://github.com/RobertCraigie/pyright-python
  #   rev: v1.1.333
  #   hooks:
  #   - id: pyright

  - repo: https://github.com/adrienverge/yamllint.git
    rev: v1.35.1
    hooks:
      - id: yamllint
=======
  - repo: https://github.com/google/yamlfmt
    rev: v0.13.0
    hooks:
      - id: yamlfmt
        exclude: ".*.tests*|.*.pic.yml"
  - repo: https://github.com/rhysd/actionlint
    rev: v1.7.1
    hooks:
      - id: actionlint
>>>>>>> afc65775
<|MERGE_RESOLUTION|>--- conflicted
+++ resolved
@@ -36,24 +36,20 @@
         files: \.(j2|yml|yaml)$
         exclude: .github/.*
         # args: [--extensions, "j2,yml,yaml", --ignore, jinja-statements-delimiter, jinja-statements-indentation]
-<<<<<<< HEAD
   # - repo: https://github.com/RobertCraigie/pyright-python
   #   rev: v1.1.333
   #   hooks:
   #   - id: pyright
-
-  - repo: https://github.com/adrienverge/yamllint.git
-    rev: v1.35.1
-    hooks:
-      - id: yamllint
-=======
   - repo: https://github.com/google/yamlfmt
     rev: v0.13.0
     hooks:
       - id: yamlfmt
         exclude: ".*.tests*|.*.pic.yml"
+  - repo: https://github.com/adrienverge/yamllint.git
+    rev: v1.35.1
+    hooks:
+      - id: yamllint
   - repo: https://github.com/rhysd/actionlint
     rev: v1.7.1
     hooks:
-      - id: actionlint
->>>>>>> afc65775
+      - id: actionlint