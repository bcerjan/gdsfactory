import gdsfactory as gf
import os

straight_heater_metal_mk = (47, 1)


@gf.cell
def straight_heater_metal_lvs() -> gf.Component:
    c = gf.Component()

    c1 = c << gf.components.straight_heater_metal(length=50, heater_width=10)
    c1_mk = c << gf.components.rectangle(size=(50, 10), layer=straight_heater_metal_mk)

    c2 = c << gf.components.straight_heater_metal(length=70, heater_width=35)
    c2_mk = c << gf.components.rectangle(size=(70, 35), layer=straight_heater_metal_mk)

    c3 = c << gf.components.straight_heater_metal(length=50, heater_width=100)
    c3_mk = c << gf.components.rectangle(size=(50, 100), layer=straight_heater_metal_mk)

    c4 = c << gf.components.straight_heater_metal(length=100, heater_width=50)
    c4_mk = c << gf.components.rectangle(size=(100, 50), layer=straight_heater_metal_mk)

    c5 = c << gf.components.straight_heater_metal(length=80, heater_width=30)
    c5_mk = c << gf.components.rectangle(size=(80, 30), layer=straight_heater_metal_mk)

    c6 = c << gf.components.straight_heater_metal(length=60, heater_width=40)
    c6_mk = c << gf.components.rectangle(size=(60, 40), layer=straight_heater_metal_mk)

    c7 = c << gf.components.straight_heater_metal(length=200, heater_width=10)
    c7_mk = c << gf.components.rectangle(size=(200, 10), layer=straight_heater_metal_mk)

    c8 = c << gf.components.straight_heater_metal(length=120, heater_width=100)
    c8_mk = c << gf.components.rectangle(
        size=(120, 100), layer=straight_heater_metal_mk
    )

    c9 = c << gf.components.straight_heater_metal(length=150, heater_width=50)
    c9_mk = c << gf.components.rectangle(size=(150, 50), layer=straight_heater_metal_mk)

    c10 = c << gf.components.straight_heater_metal(length=500, heater_width=500)
    c10_mk = c << gf.components.rectangle(
        size=(500, 500), layer=straight_heater_metal_mk
    )

    c1.xmin = 0
    c2.xmin = 0
    c3.xmin = 0
    c4.xmin = 0
    c5.xmin = 0
    c6.xmin = 0
    c7.xmin = 0
    c8.xmin = 0
    c9.xmin = 0
    c10.xmin = 0

    c1.ymin = 0
    c2.ymin = c1.ymax + 50
    c3.ymin = c2.ymax + 50
    c4.ymin = c3.ymax + 50
    c5.ymin = c4.ymax + 50
    c6.ymin = c5.ymax + 50
    c7.ymin = c6.ymax + 50
    c8.ymin = c7.ymax + 50
    c9.ymin = c8.ymax + 50
    c10.ymin = c9.ymax + 50

    c1_mk.center = c1.center
    c2_mk.center = c2.center
    c3_mk.center = c3.center
    c4_mk.center = c4.center
    c5_mk.center = c5.center
    c6_mk.center = c6.center
    c7_mk.center = c7.center
    c8_mk.center = c8.center
    c9_mk.center = c9.center
    c10_mk.center = c10.center
    return c


if __name__ == "__main__":
<<<<<<< HEAD

    testcase_path = os.path.dirname(os.path.abspath(__file__))
    heater_path = os.path.join(testcase_path, "straight_heater_metal.gds")

    c = straight_heater_metal_lvs()
    c.write_gds(heater_path)
=======
    c = heater_lvs()
    c.write_gds("straight_heater_metal.gds")
    c.show()
>>>>>>> 3ea457f6
<|MERGE_RESOLUTION|>--- conflicted
+++ resolved
@@ -78,15 +78,8 @@
 
 
 if __name__ == "__main__":
-<<<<<<< HEAD
-
     testcase_path = os.path.dirname(os.path.abspath(__file__))
     heater_path = os.path.join(testcase_path, "straight_heater_metal.gds")
 
     c = straight_heater_metal_lvs()
     c.write_gds(heater_path)
-=======
-    c = heater_lvs()
-    c.write_gds("straight_heater_metal.gds")
-    c.show()
->>>>>>> 3ea457f6
