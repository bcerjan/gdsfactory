"""Component is a canvas for geometry.

Adapted from PHIDL https://github.com/amccaugh/phidl/ by Adam McCaughan
"""
from __future__ import annotations

import datetime
import hashlib
import itertools
import math
import pathlib
import tempfile
import uuid
import warnings
from collections import Counter
from collections.abc import Iterable
from pathlib import Path
from typing import Any, Dict, List, Optional, Set, Tuple, Union

import gdstk
import numpy as np
import yaml
from omegaconf import DictConfig, OmegaConf
from pydantic import BaseModel, Field
from typing_extensions import Literal

from gdsfactory.component_layout import (
    Label,
    Polygon,
    _align,
    _distribute,
    _GeometryHelper,
    _parse_layer,
    get_polygons,
)
from gdsfactory.component_reference import ComponentReference, Coordinate, SizeInfo
from gdsfactory.config import CONF, logger
from gdsfactory.cross_section import CrossSection
from gdsfactory.port import (
    Port,
    auto_rename_ports,
    auto_rename_ports_counter_clockwise,
    auto_rename_ports_layer_orientation,
    auto_rename_ports_orientation,
    map_ports_layer_to_orientation,
    map_ports_to_orientation_ccw,
    map_ports_to_orientation_cw,
    select_ports,
)
from gdsfactory.serialization import clean_dict
from gdsfactory.snap import snap_to_grid
from gdsfactory.technology import LayerView, LayerViews
from gdsfactory.generic_tech import LAYER

Plotter = Literal["holoviews", "matplotlib", "qt", "klayout"]
Axis = Literal["x", "y"]


class GdsWriteSettings(BaseModel):
    """Settings to use when writing to GDS."""

    flatten_invalid_refs: bool = Field(
        default=False,
        description="If true, will auto-correct (and flatten) cell references which are off-grid or rotated by non-manhattan angles.",
    )
    unit: float = Field(
        default=1e-6,
        description="The units of the database. By default, this is 1e-6, or 1 micron. This means that a length value of 0.001 would represent 1nm.",
    )
    on_duplicate_cell: str = Field(
        default="warn",
        description="What to do when a duplicate cell is encountered on gds write (usually problematic). The default action is to warn.",
    )
    precision: float = Field(
        default=1e-9,
        description="The maximum precision of points in the database. For example, a value of 1e-9 would mean that you have a 1nm grid",
    )


DEFAULT_GDS_WRITE_SETTINGS = GdsWriteSettings()


class MutabilityError(ValueError):
    pass


def _get_dependencies(component, references_set):
    for ref in component.references:
        references_set.add(ref.ref_cell)
        _get_dependencies(ref.ref_cell, references_set)


mutability_error_message = """
You cannot modify a Component after creation as it will affect all of its instances.

Create a new Component and add a reference to it.

For example:

# BAD
c = gf.components.bend_euler()
c.add_ref(gf.components.mzi())

# GOOD
c = gf.Component()
c.add_ref(gf.components.bend_euler())
c.add_ref(gf.components.mzi())
"""

PathType = Union[str, Path]
Float2 = Tuple[float, float]
Layer = Tuple[int, int]
Layers = Tuple[Layer, ...]
LayerSpec = Union[str, int, Layer, None]

tmp = pathlib.Path(tempfile.TemporaryDirectory().name) / "gdsfactory"
tmp.mkdir(exist_ok=True, parents=True)
_timestamp2019 = datetime.datetime.fromtimestamp(1572014192.8273)
MAX_NAME_LENGTH = 32


def _rnd(arr, precision=1e-4):
    arr = np.ascontiguousarray(arr)
    ndigits = round(-math.log10(precision))
    return np.ascontiguousarray(arr.round(ndigits) / precision, dtype=np.int64)


class Component(_GeometryHelper):
    """A Component is an empty canvas where you add polygons, references and ports \
            (to connect to other components).

    - stores settings that you use to build the component
    - stores info that you want to use
    - can return ports by type (optical, electrical ...)
    - can return netlist for circuit simulation
    - can write to GDS, OASIS
    - can show in KLayout, matplotlib, 3D, QT viewer, holoviews
    - can return copy, mirror, flattened (no references)

    Args:
        name: component_name. Use @cell decorator for auto-naming.
        with_uuid: adds unique identifier.

    Properties:
        info: dictionary that includes
            - derived properties
            - external metadata (test_protocol, docs, ...)
            - simulation_settings
            - function_name
            - name: for the component

        settings:
            full: full settings passed to the function to create component.
            changed: changed settings.
            default: default component settings.
            child: dict info from the children, if any.
    """

    def __init__(
        self,
        name: str = "Unnamed",
        with_uuid: bool = False,
    ) -> None:
        """Initialize the Component object."""
        self.uid = str(uuid.uuid4())[:8]
        if with_uuid or name == "Unnamed":
            name += f"_{self.uid}"

        self._cell = gdstk.Cell(name=name)
        self.name = name
        self.info: Dict[str, Any] = {}

        self.settings: Dict[str, Any] = {}
        self._locked = False
        self.get_child_name = False
        self._reference_names_counter = Counter()
        self._reference_names_used = set()
        self._named_references = {}
        self._references = []

        self.ports = {}

    @property
    def references(self):
        return self._references

    @property
    def polygons(self) -> List[Polygon]:
        return self._cell.polygons

    @property
    def area(self) -> float:
        return self._cell.area

    @property
    def labels(self) -> List[Label]:
        return self._cell.labels

    @property
    def paths(self):
        return self._cell.paths

    @property
    def name(self) -> str:
        return self._cell.name

    @name.setter
    def name(self, value):
        self._cell.name = value

    def __iter__(self):
        """You can iterate over polygons, paths, labels and references."""
        return itertools.chain(self.polygons, self.paths, self.labels, self.references)

    def get_polygons(
        self,
        by_spec: Union[bool, Tuple[int, int]] = False,
        depth: Optional[int] = None,
        include_paths: bool = True,
        as_array: bool = True,
    ) -> Union[List[Polygon], Dict[Tuple[int, int], List[Polygon]]]:
        """Return a list of polygons in this cell.

        Args:
            by_spec: bool or layer
                If True, the return value is a dictionary with the
                polygons of each individual pair (layer, datatype), which
                are used as keys.  If set to a tuple of (layer, datatype),
                only polygons with that specification are returned.
            depth: integer or None
                If not None, defines from how many reference levels to
                retrieve polygons.  References below this level will result
                in a bounding box.  If `by_spec` is True the key will be the
                name of this cell.
            include_paths: If True, polygonal representation of paths are also included in the result.
            as_array: when as_array=false, return the Polygon objects instead.
                polygon objects have more information (especially when by_spec=False) and are faster to retrieve.

        Returns
            out: list of array-like[N][2] or dictionary
                List containing the coordinates of the vertices of each
                polygon, or dictionary with with the list of polygons (if
                `by_spec` is True).

        Note:
            Instances of `FlexPath` and `RobustPath` are also included in
            the result by computing their polygonal boundary.
        """
        return get_polygons(
            instance=self,
            by_spec=by_spec,
            depth=depth,
            include_paths=include_paths,
            as_array=as_array,
        )

    def get_dependencies(self, recursive: bool = False) -> List[Component]:
        """Return a set of the cells included in this cell as references.

        Args:
            recursive: If True returns dependencies recursively.

        Returns:
            out: list of Components referenced by this Component.
        """
        if not recursive:
            return list({ref.parent for ref in self.references})

        references_set = set()
        _get_dependencies(self, references_set=references_set)
        return list(references_set)

    def get_component_spec(self):
        return (
            {
                "component": self.settings.function_name,
                "settings": self.settings.changed,
            }
            if self.settings
            else {"component": self.name, "settings": {}}
        )

    def __getitem__(self, key):
        """Access reference ports."""
        if key not in self.ports:
            ports = list(self.ports.keys())
            raise ValueError(f"{key!r} not in {ports}")

        return self.ports[key]

    def __lshift__(self, element):
        """Convenience operator equivalent to add_ref()."""
        return self.add_ref(element)

    def unlock(self) -> None:
        """Only do this if you know what you are doing."""
        self._locked = False

    def lock(self) -> None:
        """Makes sure components can't add new elements or move existing ones.

        Components lock automatically when going into the CACHE to
        ensure one component does not change others
        """
        self._locked = True

    def __setitem__(self, key, element):
        """Allow adding polygons and cell references.

        like D['arc3'] = pg.arc()

        Args:
            key: Alias name.
            element: Object that will be accessible by alias name.

        """
        if isinstance(element, (ComponentReference, Polygon)):
            self.named_references[key] = element
        else:
            raise ValueError(
                f"Tried to assign alias {key!r} in Component {self.name!r},"
                "but failed because the item was not a ComponentReference"
            )

    @classmethod
    def __get_validators__(cls):
        """Get validators for the Component object."""
        yield cls.validate

    @classmethod
    def validate(cls, v):
        """Pydantic assumes component is valid if the following are true.

        - name characters < MAX_NAME_LENGTH
        - is not empty (has references or polygons)
        """
        MAX_NAME_LENGTH = 99
        assert isinstance(
            v, Component
        ), f"TypeError, Got {type(v)}, expecting Component"
        assert (
            len(v.name) <= MAX_NAME_LENGTH
        ), f"name `{v.name}` {len(v.name)} > {MAX_NAME_LENGTH} "
        return v

    @property
    def named_references(self):
        return self._named_references

    def add_label(
        self,
        text: str = "hello",
        position: Tuple[float, float] = (0.0, 0.0),
        magnification: float = 1.0,
        rotation: float = 0,
        anchor: str = "o",
        layer="TEXT",
        x_reflection=False,
    ) -> Label:
        """Adds Label to the Component.

        Args:
            text: Label text.
            position: x-, y-coordinates of the Label location.
            magnification: Magnification factor for the Label text.
            rotation: Angle rotation of the Label text.
            anchor: {'n', 'e', 's', 'w', 'o', 'ne', 'nw', ...}
                Position of the anchor relative to the text.
            layer: Specific layer(s) to put Label on.
            x_reflection: True reflects across the horizontal axis before rotation.
        """
        from gdsfactory.pdk import get_layer

        layer = get_layer(layer)

        gds_layer, gds_datatype = layer

        if not isinstance(text, str):
            text = text
        label = Label(
            text=text,
            origin=position,
            anchor=anchor,
            magnification=magnification,
            rotation=rotation,
            layer=gds_layer,
            texttype=gds_datatype,
            x_reflection=x_reflection,
        )
        self.add(label)
        return label

    @property
    def bbox(self):
        """Returns the bounding box of the ComponentReference.

        it snaps to 3 decimals in um (0.001um = 1nm precision)
        """
        bbox = self._cell.bounding_box()
        if bbox is None:
            bbox = ((0, 0), (0, 0))
        return np.round(bbox, 3)

    @property
    def ports_layer(self) -> Dict[str, str]:
        """Returns a mapping from layer0_layer1_E0: portName."""
        return map_ports_layer_to_orientation(self.ports)

    def port_by_orientation_cw(self, key: str, **kwargs):
        """Returns port by indexing them clockwise."""
        m = map_ports_to_orientation_cw(self.ports, **kwargs)
        if key not in m:
            raise KeyError(f"{key} not in {list(m.keys())}")
        key2 = m[key]
        return self.ports[key2]

    def port_by_orientation_ccw(self, key: str, **kwargs):
        """Returns port by indexing them clockwise."""
        m = map_ports_to_orientation_ccw(self.ports, **kwargs)
        if key not in m:
            raise KeyError(f"{key} not in {list(m.keys())}")
        key2 = m[key]
        return self.ports[key2]

    def get_ports_xsize(self, **kwargs) -> float:
        """Returns xdistance from east to west ports.

        Keyword Args:
            layer: port GDS layer.
            prefix: with in port name.
            orientation: in degrees.
            width: port width.
            layers_excluded: List of layers to exclude.
            port_type: optical, electrical, ...
        """
        ports_cw = self.get_ports_list(clockwise=True, **kwargs)
        ports_ccw = self.get_ports_list(clockwise=False, **kwargs)
        return snap_to_grid(ports_ccw[0].x - ports_cw[0].x)

    def get_ports_ysize(self, **kwargs) -> float:
        """Returns ydistance from east to west ports.

        Keyword Args:
            layer: port GDS layer.
            prefix: with in port name.
            orientation: in degrees.
            width: port width (um).
            layers_excluded: List of layers to exclude.
            port_type: optical, electrical, ...
        """
        ports_cw = self.get_ports_list(clockwise=True, **kwargs)
        ports_ccw = self.get_ports_list(clockwise=False, **kwargs)
        return snap_to_grid(ports_ccw[0].y - ports_cw[0].y)

    def plot_netlist(
        self, with_labels: bool = True, font_weight: str = "normal", **kwargs
    ):
        """Plots a netlist graph with networkx.

        Args:
            with_labels: add label to each node.
            font_weight: normal, bold.
            **kwargs: keyword arguments for the get_netlist function
        """
        import matplotlib.pyplot as plt
        import networkx as nx

        plt.figure()
        netlist = self.get_netlist(**kwargs)
        connections = netlist["connections"]
        placements = netlist["placements"]
        G = nx.Graph()
        G.add_edges_from(
            [
                (",".join(k.split(",")[:-1]), ",".join(v.split(",")[:-1]))
                for k, v in connections.items()
            ]
        )
        pos = {k: (v["x"], v["y"]) for k, v in placements.items()}
        labels = {k: ",".join(k.split(",")[:1]) for k in placements.keys()}
        nx.draw(
            G,
            with_labels=with_labels,
            font_weight=font_weight,
            labels=labels,
            pos=pos,
        )
        return G

    def plot_netlist_flat(
        self, with_labels: bool = True, font_weight: str = "normal", **kwargs
    ):
        """Plots a netlist graph with networkx.

        Args:
            flat: if true, will plot the flat netlist
            with_labels: add label to each node.
            font_weight: normal, bold.
            **kwargs: keyword arguments for the get_netlist function
        """
        import matplotlib.pyplot as plt
        import networkx as nx

        plt.figure()
        netlist = self.get_netlist_flat(**kwargs)
        connections = netlist["connections"]
        placements = netlist["placements"]
        connections_list = []
        for k, v_list in connections.items():
            connections_list.extend(
                (",".join(k.split(",")[:-1]), ",".join(v.split(",")[:-1]))
                for v in v_list
            )
        G = nx.Graph()
        G.add_edges_from(connections_list)
        pos = {k: (v["x"], v["y"]) for k, v in placements.items()}
        labels = {k: ",".join(k.split(",")[:1]) for k in placements.keys()}
        nx.draw(
            G,
            with_labels=with_labels,
            font_weight=font_weight,
            labels=labels,
            pos=pos,
        )
        return G

    def get_netlist_yaml(self, **kwargs) -> Dict[str, Any]:
        from gdsfactory.get_netlist import get_netlist_yaml

        return get_netlist_yaml(self, **kwargs)

    def write_netlist(self, filepath: str) -> None:
        """Write netlist in YAML."""
        netlist = self.get_netlist()
        OmegaConf.save(netlist, filepath)

    def write_netlist_dot(self, filepath: Optional[str] = None) -> None:
        """Write netlist graph in DOT format."""
        from networkx.drawing.nx_agraph import write_dot

        filepath = filepath or f"{self.name}.dot"

        G = self.plot_netlist()
        write_dot(G, filepath)

    def get_netlist(self, **kwargs) -> Dict[str, Any]:
        """From Component returns instances, connections and placements dict.

        Keyword Args:
            component: to extract netlist.
            full_settings: True returns all, false changed settings.
            tolerance: tolerance in nm to consider two ports connected.
            exclude_port_types: optional list of port types to exclude from netlisting.
            get_instance_name: function to get instance name.
            allow_multiple: False to raise an error if more than two ports share the same connection.
                if True, will return key: [value] pairs with [value] a list of all connected instances.

        Returns:
            Netlist dict (instances, connections, placements, ports)
                instances: Dict of instance name and settings.
                connections: Dict of Instance1Name,portName: Instance2Name,portName.
                placements: Dict of instance names and placements (x, y, rotation).
                ports: Dict portName: ComponentName,port.
                name: name of component.
        """
        from gdsfactory.get_netlist import get_netlist

        return get_netlist(component=self, **kwargs)

    def get_netlist_recursive(self, **kwargs) -> Dict[str, DictConfig]:
        """Returns recursive netlist for a component and subcomponents.

        Keyword Args:
            component: to extract netlist.
            component_suffix: suffix to append to each component name.
                useful if to save and reload a back-annotated netlist.
            get_netlist_func: function to extract individual netlists.
            full_settings: True returns all, false changed settings.
            tolerance: tolerance in nm to consider two ports connected.
            exclude_port_types: optional list of port types to exclude from netlisting.
            get_instance_name: function to get instance name.
            allow_multiple: False to raise an error if more than two ports share the same connection.
                if True, will return key: [value] pairs with [value] a list of all connected instances.

        Returns:
            Dictionary of netlists, keyed by the name of each component.
        """
        from gdsfactory.get_netlist import get_netlist_recursive

        return get_netlist_recursive(component=self, **kwargs)

    def get_netlist_flat(self, **kwargs) -> Dict[str, DictConfig]:
        """Returns a netlist where all subinstances are exposed and independently named.

        Keyword Args:
            component: to extract netlist.
            component_suffix: suffix to append to each component name.
                useful if to save and reload a back-annotated netlist.
            get_netlist_func: function to extract individual netlists.
            full_settings: True returns all, false changed settings.
            tolerance: tolerance in nm to consider two ports connected.
            exclude_port_types: optional list of port types to exclude from netlisting.
            get_instance_name: function to get instance name.
            allow_multiple: False to raise an error if more than two ports share the same connection.
                if True, will return key: [value] pairs with [value] a list of all connected instances.

        Returns:
            Dictionary of netlists, keyed by the name of each component.
        """
        from gdsfactory.get_netlist_flat import get_netlist_flat

        return get_netlist_flat(component=self, **kwargs)

    def assert_ports_on_grid(self, nm: int = 1) -> None:
        """Asserts that all ports are on grid."""
        for port in self.ports.values():
            port.assert_on_grid(nm=nm)

    def get_ports(self, depth=None):
        """Returns copies of all the ports of the Component, rotated and \
                translated so that they're in their top-level position.

        The Ports returned are copies of the originals, but each copy has the same
        ``uid`` as the original so that they can be traced back to the original if needed.

        Args:
            depth : int or None
                If not None, defines from how many reference levels to
                retrieve Ports from.

        Returns:
            port_list : list of Port List of all Ports in the Component.
        """
        port_list = [p._copy() for p in self.ports.values()]

        if depth is None or depth > 0:
            for r in self.references:
                new_depth = None if depth is None else depth - 1
                ref_ports = r.parent.get_ports(depth=new_depth)

                # Transform ports that came from a reference
                ref_ports_transformed = []
                for rp in ref_ports:
                    new_port = rp._copy()
                    new_center, new_orientation = r._transform_port(
                        rp.center,
                        rp.orientation,
                        r.origin,
                        r.rotation,
                        r.x_reflection,
                    )
                    new_port.center = new_center
                    new_port.new_orientation = new_orientation
                    ref_ports_transformed.append(new_port)
                port_list += ref_ports_transformed

        return port_list

    def get_ports_dict(self, **kwargs) -> Dict[str, Port]:
        """Returns a dict of ports.

        Keyword Args:
            layer: port GDS layer.
            prefix: select ports with prefix in port name.
            suffix: select ports with port name suffix.
            orientation: select ports with orientation in degrees.
            width: select ports with port width.
            layers_excluded: List of layers to exclude.
            port_type: select ports with port_type (optical, electrical, vertical_te).
            clockwise: if True, sort ports clockwise, False: counter-clockwise.
        """
        return select_ports(self.ports, **kwargs)

    def get_ports_list(self, **kwargs) -> List[Port]:
        """Returns list of ports.

        Keyword Args:
            layer: select ports with GDS layer.
            prefix: select ports with prefix in port name.
            suffix: select ports with port name suffix.
            orientation: select ports with orientation in degrees.
            orientation: select ports with orientation in degrees.
            width: select ports with port width.
            layers_excluded: List of layers to exclude.
            port_type: select ports with port_type (optical, electrical, vertical_te).
            clockwise: if True, sort ports clockwise, False: counter-clockwise.
        """
        return list(select_ports(self.ports, **kwargs).values())

    def ref(
        self,
        position: Coordinate = (0, 0),
        port_id: Optional[str] = None,
        rotation: float = 0,
        h_mirror: bool = False,
        v_mirror: bool = False,
    ) -> ComponentReference:
        """Returns Component reference.

        Args:
            position: x, y position.
            port_id: name of the port.
            rotation: in degrees.
            h_mirror: horizontal mirror using y axis (x, 1) (1, 0).
                This is the most common mirror.
            v_mirror: vertical mirror using x axis (1, y) (0, y).
        """
        _ref = ComponentReference(self)

        if port_id and port_id not in self.ports:
            raise ValueError(f"port {port_id} not in {self.ports.keys()}")

        origin = self.ports[port_id].center if port_id else (0, 0)
        if h_mirror:
            _ref.mirror_x(port_id)

        if v_mirror:
            _ref.mirror_y(port_id)

        if rotation != 0:
            _ref.rotate(rotation, origin)
        _ref.move(origin, position)

        return _ref

    def ref_center(self, position=(0, 0)):
        """Returns a reference of the component centered at (x=0, y=0)."""
        si = self.size_info
        yc = si.south + si.height / 2
        xc = si.west + si.width / 2
        center = (xc, yc)
        _ref = ComponentReference(self)
        _ref.move(center, position)
        return _ref

    def __repr__(self) -> str:
        """Return a string representation of the object."""
        return (
            f"{self.name}: uid {self.uid}, "
            f"ports {list(self.ports.keys())}, "
            f"references {list(self.named_references.keys())}, "
            f"{len(self.polygons)} polygons"
        )

    def pprint(self) -> None:
        """Prints component info."""
        try:
            from rich import pretty

            pretty.install()
            pretty.pprint(self.to_dict())
        except ImportError:
            print(yaml.dump(self.to_dict()))

    def pprint_ports(self) -> None:
        """Prints component netlists."""
        ports_list = self.get_ports_list()
        for port in ports_list:
            print(port)

    @property
    def metadata_child(self) -> Dict:
        """Returns metadata from child if any, Otherwise returns component own.

        metadata Great to access the children metadata at the bottom of the
        hierarchy.
        """
        settings = dict(self.settings)

        while settings.get("child"):
            settings = settings.get("child")

        return dict(settings)

    @property
    def metadata(self) -> Dict:
        return dict(self.settings)

    def add_port(
        self,
        name: Optional[Union[str, object]] = None,
        center: Optional[Tuple[float, float]] = None,
        width: Optional[float] = None,
        orientation: Optional[float] = None,
        port: Optional[Port] = None,
        layer: LayerSpec = None,
        port_type: str = "optical",
        cross_section: Optional[CrossSection] = None,
    ) -> Port:
        """Add port to component.

        You can copy an existing port like add_port(port = existing_port) or
        create a new port add_port(myname, mycenter, mywidth, myorientation).
        You can also copy an existing port
        with a new name add_port(port = existing_port, name = new_name)

        Args:
            name: port name.
            center: x, y.
            width: in um.
            orientation: in deg.
            port: optional port.
            layer: port layer.
            port_type: optical, electrical, vertical_dc, vertical_te, vertical_tm.
            cross_section: port cross_section.
        """
        from gdsfactory.pdk import get_layer

        layer = get_layer(layer)

        if port:
            if not isinstance(port, Port):
                raise ValueError(f"add_port() needs a Port, got {type(port)}")
            p = port.copy()
            if name is not None:
                p.name = name
            p.parent = self

        elif isinstance(name, Port):
            p = name.copy()
            p.parent = self
            name = p.name
        elif center is None:
            raise ValueError("Port needs center parameter (x, y) um.")

        else:
            p = Port(
                name=name,
                center=center,
                width=width,
                orientation=orientation,
                parent=self,
                layer=layer,
                port_type=port_type,
                cross_section=cross_section,
            )
        if name is not None:
            p.name = name
        if p.name in self.ports:
            raise ValueError(f"add_port() Port name {p.name!r} exists in {self.name!r}")

        self.ports[p.name] = p
        return p

    def add_ports(
        self,
        ports: Union[List[Port], Dict[str, Port]],
        prefix: str = "",
        suffix: str = "",
    ) -> None:
        """Add a list or dict of ports.

        you can include a prefix to add to the new port names to avoid name conflicts.

        Args:
            ports: list or dict of ports.
            prefix: to prepend to each port name.
        """
        ports = ports if isinstance(ports, list) else ports.values()
        for port in list(ports):
            name = f"{prefix}{port.name}{suffix}"
            self.add_port(name=name, port=port)

    def snap_ports_to_grid(self, nm: int = 1) -> None:
        for port in self.ports.values():
            port.snap_to_grid(nm=nm)

    def remove_layers(
        self,
        layers: List[LayerSpec],
        include_labels: bool = True,
        invert_selection: bool = False,
        recursive: bool = True,
    ) -> Component:
        """Remove a list of layers and returns the same Component.

        Args:
            layers: list of layers to remove.
            include_labels: remove labels on those layers.
            invert_selection: removes all layers except layers specified.
            recursive: operate on the cells included in this cell.
        """
        from gdsfactory import get_layer

        component = self.flatten() if recursive and self.references else self
        layers = [get_layer(layer) for layer in layers]

        should_remove = not invert_selection
        component._cell.filter(
            spec=layers,
            remove=should_remove,
            polygons=True,
            paths=True,
            labels=include_labels,
        )
        return component

    def extract(
        self,
        layers: List[Union[Tuple[int, int], str]],
    ) -> Component:
        """Extract polygons from a Component and returns a new Component."""
        from gdsfactory.pdk import get_layer

        if type(layers) not in (list, tuple):
            raise ValueError(f"layers {layers!r} needs to be a list or tuple")

        layers = [get_layer(layer) for layer in layers]
        # component = self.copy()
        # component._cell.filter(spec=layers, remove=False)

        component = Component()
        poly_dict = self.get_polygons(by_spec=True, include_paths=False)

        for layer in layers:
            if layer in poly_dict:
                polygons = poly_dict[layer]
                for polygon in polygons:
                    component.add_polygon(polygon, layer)

        for layer in layers:
            for path in self._cell.get_paths(layer=layer):
                component.add(path)

        return component

    def add_polygon(self, points, layer=np.nan):
        """Adds a Polygon to the Component.

        Args:
            points: Coordinates of the vertices of the Polygon.
            layer: layer spec to add polygon on.
        """
        from gdsfactory.pdk import get_layer

        layer = get_layer(layer)

        if layer is None:
            return None

        try:
            if isinstance(layer, set):
                return [self.add_polygon(points, ly) for ly in layer]
            elif all(isinstance(ly, (Layer)) for ly in layer):
                return [self.add_polygon(points, ly) for ly in layer]
            elif len(layer) > 2:  # Someone wrote e.g. layer = [1,4,5]
                raise ValueError(
                    """ [PHIDL] If specifying multiple layers
                you must use set notation, e.g. {1,5,8} """
                )
        except Exception:
            pass

        if isinstance(points, gdstk.Polygon):
            # if layer is unspecified or matches original polygon, just add it as-is
            polygon = points
            if layer is np.nan or (
                isinstance(layer, tuple) and (polygon.layer, polygon.datatype) == layer
            ):
                polygon = Polygon(polygon.points, polygon.layer, polygon.datatype)
            else:
                layer, datatype = _parse_layer(layer)
                polygon = Polygon(polygon.points, layer, datatype)
            self._add_polygons(polygon)
            return polygon

        points = np.asarray(points)
        if points.ndim == 1:
            return [self.add_polygon(poly, layer=layer) for poly in points]
        if layer is np.nan:
            layer = 0

        if points.ndim == 2:
            # add single polygon from points
            if len(points[0]) > 2:
                # Convert to form [[1,2],[3,4],[5,6]]
                points = np.column_stack(points)
            layer, datatype = _parse_layer(layer)
            polygon = Polygon(points, layer=layer, datatype=datatype)
            self._add_polygons(polygon)
            return polygon
        elif points.ndim == 3:
            layer, datatype = _parse_layer(layer)
            polygons = [
                Polygon(ppoints, layer=layer, datatype=datatype) for ppoints in points
            ]
            self._add_polygons(*polygons)
            return polygons
        else:
            raise ValueError(f"Unable to add {points.ndim}-dimensional points object")

    def _add_polygons(self, *polygons: List[Polygon]):
        self.is_unlocked()
        self._cell.add(*polygons)

    def copy(self) -> Component:
        return copy(self)

    def copy_child_info(self, component: Component) -> None:
        """Copy and settings info from child component into parent.

        Parent components can access child cells settings.
        """
        if not isinstance(component, (Component, ComponentReference)):
            raise ValueError(
                f"{type(component)}" "is not a Component or ComponentReference"
            )

        self.get_child_name = True
        self.child = component
        self.info.update(component.info)
        self.settings.update(component.settings)

    @property
    def size_info(self) -> SizeInfo:
        """Size info of the component."""
        return SizeInfo(self.bbox)

    def get_setting(self, setting: str) -> Union[str, int, float]:
        return (
            self.info.get(setting)
            or self.settings.full.get(setting)
            or self.metadata_child.get(setting)
        )

    def is_unlocked(self) -> None:
        """Raises error if Component is locked."""
        if self._locked:
            raise MutabilityError(
                f"Component {self.name!r} cannot be modified as it's already on cache. "
                + mutability_error_message
            )

    def _add(self, element) -> None:
        """Add a new element or list of elements to this Component.

        Args:
            element: Polygon, ComponentReference or iterable
                The element or iterable of elements to be inserted in this cell.

        Raises:
            MutabilityError: if component is locked.
        """
        self.is_unlocked()
        if isinstance(element, ComponentReference):
            self._cell.add(element._reference)
            self._references.append(element)
        else:
            self._cell.add(element)

    def add(self, element) -> None:
        """Add a new element or list of elements to this Component.

        Args:
            element: Polygon, ComponentReference or iterable
                The element or iterable of elements to be inserted in this cell.

        Raises:
            MutabilityError: if component is locked.
        """
        if isinstance(element, ComponentReference):
            self._register_reference(element)
            self._add(element)
        elif isinstance(element, Iterable):
            for subelement in element:
                self.add(subelement)
        else:
            self._add(element)

    def add_array(
        self,
        component: Component,
        columns: int = 2,
        rows: int = 2,
        spacing: Tuple[float, float] = (100, 100),
        alias: Optional[str] = None,
    ) -> ComponentReference:
        """Creates a ComponentReference reference to a Component.

        Args:
            component: The referenced component.
            columns: Number of columns in the array.
            rows: Number of rows in the array.
            spacing: array-like[2] of int or float.
                Distance between adjacent columns and adjacent rows.
            alias: str or None. Alias of the referenced Component.

        Returns
            a: ComponentReference containing references to the Component.
        """
        if not isinstance(component, Component):
            raise TypeError("add_array() needs a Component object.")
        ref = ComponentReference(
            component=component,
            columns=int(round(columns)),
            rows=int(round(rows)),
            spacing=spacing,
        )
        ref.name = None
        self._add(ref)
        self._register_reference(reference=ref, alias=alias)
        return ref

    def distribute(
        self, elements="all", direction="x", spacing=100, separation=True, edge="center"
    ):
        """Distributes the specified elements in the Component.

        Args:
            elements : array-like of objects or 'all'
                Elements to distribute.
            direction : {'x', 'y'}
                Direction of distribution; either a line in the x-direction or
                y-direction.
            spacing : int or float
                Distance between elements.
            separation : bool
                If True, guarantees elements are separated with a fixed spacing
                between; if  False, elements are spaced evenly along a grid.
            edge : {'x', 'xmin', 'xmax', 'y', 'ymin', 'ymax'}
                Which edge to perform the distribution along (unused if
                separation == True)

        """
        if elements == "all":
            elements = self.polygons + self.references
        _distribute(
            elements=elements,
            direction=direction,
            spacing=spacing,
            separation=separation,
            edge=edge,
        )
        return self

    def align(self, elements="all", alignment="ymax"):
        """Align elements in the Component.

        Args:
            elements : array-like of objects, or 'all'
                Elements in the Component to align.
            alignment : {'x', 'y', 'xmin', 'xmax', 'ymin', 'ymax'}
                Which edge to align along (e.g. 'ymax' will move the elements such
                that all of their topmost points are aligned).
        """
        if elements == "all":
            elements = self.polygons + self.references
        _align(elements, alignment=alignment)
        return self

    def flatten(self, single_layer: Optional[LayerSpec] = None):
        """Returns a flattened copy of the component.

        Flattens the hierarchy of the Component such that there are no longer
        any references to other Components. All polygons and labels from
        underlying references are copied and placed in the top-level Component.
        If single_layer is specified, all polygons are moved to that layer.

        Args:
            single_layer: move all polygons are moved to the specified (optional).
        """
        component_flat = Component()

        _cell = self._cell.copy(name=component_flat.name)
        _cell = _cell.flatten()
        component_flat._cell = _cell
        if single_layer is not None:
            from gdsfactory import get_layer

            layer, datatype = get_layer(single_layer)
            for polygon in _cell.polygons:
                polygon.layer = layer
                polygon.datatype = datatype
            for path in _cell.paths:
                path.set_layers(layer)
                path.set_datatypes(datatype)

        component_flat.info = self.info.copy()
        component_flat.add_ports(self.ports)
        return component_flat

    def flatten_reference(self, ref: ComponentReference):
        """From existing cell replaces reference with a flatten reference \
        which has the transformations already applied.

        Transformed reference keeps the original name.

        Args:
            ref: the reference to flatten into a new cell.

        """
        from gdsfactory.functions import transformed

        self.remove(ref)
        new_component = transformed(ref, decorator=None)
        self.add_ref(new_component, alias=ref.name)

    def add_ref(
        self, component: Component, alias: Optional[str] = None, **kwargs
    ) -> ComponentReference:
        """Add ComponentReference to the current Component.

        Args:
            component: Component.
            alias: named_references.

        Keyword Args:
            columns: Number of columns in the array.
            rows: Number of rows in the array.
            spacing: Distances between adjacent columns and adjacent rows.
            origin: array-like[2] of int or float
                Position where the cell is inserted.
            rotation : int or float
                Angle of rotation of the reference (in `degrees`).
            magnification : int or float
                Magnification factor for the reference.
            x_reflection : bool
                If True, the reference is reflected parallel to the x direction
                before being rotated.
            name : str (optional)
                A name for the reference (if provided).

        """
        if not isinstance(component, Component):
            raise TypeError(f"type = {type(Component)} needs to be a Component.")
        ref = ComponentReference(component, **kwargs)
        self._add(ref)
        self._register_reference(reference=ref, alias=alias)
        return ref

    def _register_reference(
        self, reference: ComponentReference, alias: Optional[str] = None
    ) -> None:
        component = reference.parent
        reference.owner = self

        if alias is None:
            if reference.name is not None:
                alias = reference.name
            else:
                prefix = (
                    component.settings.function_name
                    if hasattr(component, "settings")
                    and hasattr(component.settings, "function_name")
                    else component.name
                )
                self._reference_names_counter.update({prefix: 1})
                alias = f"{prefix}_{self._reference_names_counter[prefix]}"

                while alias in self._named_references:
                    self._reference_names_counter.update({prefix: 1})
                    alias = f"{prefix}_{self._reference_names_counter[prefix]}"

        reference.name = alias
        self._named_references[alias] = reference

    @property
    def layers(self) -> Set[Tuple[int, int]]:
        """Returns a set of the Layers in the Component."""
        return self.get_layers()

    def get_layers(self) -> Set[Tuple[int, int]]:
        """Return a set of (layer, datatype).

        .. code ::

            import gdsfactory as gf
            gf.components.straight().get_layers() == {(1, 0), (111, 0)}
        """
        polygons = self._cell.get_polygons(depth=None)
        return {(polygon.layer, polygon.datatype) for polygon in polygons}

    def _repr_html_(self) -> None:
        """Show geometry in KLayout and in matplotlib for Jupyter Notebooks."""

        self.show(show_ports=True)  # show in klayout
        self.__repr__()
        self.plot_klayout()

    def plot_klayout(self) -> None:
        """Returns ipython widget for klayout visualization.

        Defaults to matplotlib if it fails to import ipywidgets.
        """
        try:
            from gdsfactory.pdk import get_layer_views
            from gdsfactory.widgets.layout_viewer import LayoutViewer
            from IPython.display import display

            gdspath = self.write_gds(logging=False)
            lyp_path = gdspath.with_suffix(".lyp")

            layer_views = get_layer_views()
            layer_views.to_lyp(filepath=lyp_path)
            layout = LayoutViewer(gdspath, lyp_path)
            display(layout.image)
        except ImportError:
            print(
                "You can install `pip install gdsfactory[full]` for better visualization"
            )
            self.plot(plotter="matplotlib")

    def plot_jupyter(self):
        """Shows current gds in klayout. Uses Kweb if server running.

        if not tries using Klayout widget and finally defaults to matplotlib.
        """
        try:
            import os
            from gdsfactory.config import PATH
            from gdsfactory.pdk import get_layer_views
            from IPython.display import IFrame
            import kweb.server_jupyter as kj
            from html import escape

            gdspath = self.write_gds(gdsdir=PATH.gdslib / "extra", logging=False)

            dirpath = pathlib.Path(tempfile.TemporaryDirectory().name) / "gdsfactory"
            dirpath.mkdir(exist_ok=True, parents=True)
            lyp_path = dirpath / "layers.lyp"

            layer_props = get_layer_views()
            layer_props.to_lyp(filepath=lyp_path)

            src = f"http://127.0.0.1:8000/gds?gds_file={escape(str(gdspath))}&layer_props={escape(str(lyp_path))}"
            logger.debug(src)

            if kj.jupyter_server and not os.environ.get("DOCS", False):
                return IFrame(
                    src=src,
                    width=1400,
                    height=600,
                )
            else:
                return self.plot_klayout()
        except ImportError:
            print(
                "You can install `pip install gdsfactory[full]` for better visualization"
            )
            return self.plot_klayout()

    def plot_matplotlib(self, **kwargs) -> None:
        """Plot component using matplotlib.

        Keyword Args:
            show_ports: Sets whether ports are drawn.
            show_subports: Sets whether subports (ports that belong to references) are drawn.
            label_aliases: Sets whether aliases are labeled with a text name.
            new_window: If True, each call to quickplot() will generate a separate window.
            blocking: If True, calling quickplot() will pause execution of ("block") the
                remainder of the python code until the quickplot() window is closed.
                If False, the window will be opened and code will continue to run.
            zoom_factor: Sets the scaling factor when zooming the quickplot window with the
                mousewheel/trackpad.
            interactive_zoom: Enables using mousewheel/trackpad to zoom.
            fontsize: for labels.
            layers_excluded: list of layers to exclude.
            layer_views: layer_views colors loaded from Klayout.
            min_aspect: minimum aspect ratio.
        """
        from gdsfactory.quickplotter import quickplot

        quickplot(self, **kwargs)

    def plot(self, plotter: Optional[Plotter] = None, **kwargs) -> None:
        """Returns component plot using klayout, matplotlib, holoviews or qt.

        We recommend using klayout.

        Args:
            plotter: plot backend ('holoviews', 'matplotlib', 'qt', 'klayout').
        """
        plotter = plotter or CONF.get("plotter", "klayout")

        if plotter == "klayout":
            self.plot_klayout()
            return

        elif plotter == "matplotlib":
            from gdsfactory.quickplotter import quickplot

            quickplot(self, **kwargs)
            return

        elif plotter == "holoviews":
            try:
                import holoviews as hv

                hv.extension("bokeh")
            except ImportError as e:
                print("you need to `pip install holoviews`")
                raise e
            return self.plot_holoviews(**kwargs)

        elif plotter == "qt":
            from gdsfactory.quickplotter import quickplot2

            quickplot2(self)
            return
        else:
            raise ValueError(f"{plotter!r} not in {Plotter}")

    def plot_holoviews(
        self,
        layers_excluded: Optional[Layers] = None,
        layer_views: Optional[LayerViews] = None,
        min_aspect: float = 0.25,
        padding: float = 0.5,
    ):
        """Plot component in holoviews.

        Args:
            layers_excluded: list of layers to exclude.
            layer_views: layer_views colors loaded from Klayout.
            min_aspect: minimum aspect ratio.
            padding: around bounding box.

        Returns:
            Holoviews Overlay to display all polygons.
        """
        from gdsfactory.add_pins import get_pin_triangle_polygon_tip
        from gdsfactory.generic_tech import LAYER_VIEWS

        if layer_views is None:
            layer_views = LAYER_VIEWS

        try:
            import holoviews as hv

            hv.extension("bokeh")
        except ImportError as e:
            print("you need to `pip install holoviews`")
            raise e

        self._bb_valid = False  # recompute the bounding box
        b = self.bbox + ((-padding, -padding), (padding, padding))
        b = np.array(b.flat)
        center = np.array((np.sum(b[::2]) / 2, np.sum(b[1::2]) / 2))
        size = np.array((np.abs(b[2] - b[0]), np.abs(b[3] - b[1])))
        dx = np.array(
            (
                np.maximum(min_aspect * size[1], size[0]) / 2,
                np.maximum(size[1], min_aspect * size[0]) / 2,
            )
        )
        b = np.hstack((center - dx, center + dx))

        plots_to_overlay = []
        layers_excluded = [] if layers_excluded is None else layers_excluded

        for layer, polygon in self.get_polygons(by_spec=True).items():
            if layer in layers_excluded:
                continue

            try:
                layer_view = layer_views.get_from_tuple(layer)
            except ValueError:
                layers = list(layer_views.get_layer_views().keys())
                warnings.warn(f"{layer!r} not defined in {layers}")
                layer_view = LayerView(layer=layer)
            # TODO: Match up options with LayerViews
            plots_to_overlay.append(
                hv.Polygons(polygon, label=str(layer_view.name)).opts(
                    data_aspect=1,
                    frame_width=500,
                    ylim=(b[1], b[3]),
                    xlim=(b[0], b[2]),
                    fill_color=layer_view.fill_color.as_rgb() or "",
                    line_color=layer_view.frame_color.as_rgb() or "",
                    fill_alpha=layer_view.get_alpha() or "",
                    line_alpha=layer_view.get_alpha() or "",
                    tools=["hover"],
                )
            )
        for name, port in self.ports.items():
            name = str(name)
            polygon, ptip = get_pin_triangle_polygon_tip(port=port)

            plots_to_overlay.append(
                hv.Polygons(polygon, label=name).opts(
                    data_aspect=1,
                    frame_width=500,
                    fill_alpha=0,
                    ylim=(b[1], b[3]),
                    xlim=(b[0], b[2]),
                    color="red",
                    line_alpha=layer_view.get_alpha() or "",
                    tools=["hover"],
                )
                * hv.Text(ptip[0], ptip[1], name)
            )

        return hv.Overlay(plots_to_overlay).opts(
            show_legend=True, shared_axes=False, ylim=(b[1], b[3]), xlim=(b[0], b[2])
        )

    def show(
        self,
        show_ports: bool = False,
        show_subports: bool = False,
        port_marker_layer: Layer = (1, 10),
        **kwargs,
    ) -> None:
        """Show component in KLayout.

        returns a copy of the Component, so the original component remains intact.
        with pins markers on each port show_ports = True, and optionally also
        the ports from the references (show_subports=True)

        Args:
            show_ports: shows component with port markers and labels.
            show_subports: add ports markers and labels to references.
            port_marker_layer: for the ports.

        Keyword Args:
            gdspath: GDS file path to write to.
            gdsdir: directory for the GDS file. Defaults to /tmp/.
            unit: unit size for objects in library. 1um by default.
            precision: for object dimensions in the library (m). 1nm by default.
            timestamp: Defaults to 2019-10-25. If None uses current time.
        """
        from gdsfactory.add_pins import add_pins_triangle
        from gdsfactory.show import show

        if show_subports:
            component = self.copy()
            component.name = self.name
            for reference in component.references:
                if isinstance(component, ComponentReference):
                    add_pins_triangle(
                        component=component,
                        reference=reference,
                        layer=port_marker_layer,
                    )

        elif show_ports:
            component = self.copy()
            component.name = self.name
            add_pins_triangle(component=component, layer=port_marker_layer)
        else:
            component = self

        show(component, **kwargs)

    def to_3d(self, *args, **kwargs):
        """Returns Component 3D trimesh Scene.

        Keyword Args:
            component: to extrude in 3D.
            layer_views: layer colors from Klayout Layer Properties file.
                Defaults to active PDK.layer_views.
            layer_stack: contains thickness and zmin for each layer.
                Defaults to active PDK.layer_stack.
            exclude_layers: layers to exclude.
        """
        from gdsfactory.export.to_3d import to_3d

        return to_3d(self, *args, **kwargs)

    def to_gmsh(
        self,
        type,
        z=None,
        xsection_bounds=None,
        layer_stack=None,
        wafer_padding=0.0,
        wafer_layer=LAYER.WAFER,
        *args,
        **kwargs,
    ):
        """Returns a gmsh msh of the component for finite element simulation.

        Arguments:
            type: one of "xy", "uz", or "3D". Determines the type of mesh to return.
            z: used to define z-slice for xy meshing
            xsection_bounds: used to define in-plane line for uz meshing
            wafer_padding: padding beyond bbox to add to WAFER layers.

        Keyword Args:
            Arguments for the target meshing function in gdsfactory.simulation.gmsh
        """
        # Add WAFER layer:
        padded_component = Component()
        padded_component << self
        (xmin, ymin), (xmax, ymax) = self.bbox
        points = [
            [xmin - wafer_padding, ymin - wafer_padding],
            [xmax + wafer_padding, ymin - wafer_padding],
            [xmax + wafer_padding, ymax + wafer_padding],
            [xmin - wafer_padding, ymax + wafer_padding],
        ]
        padded_component.add_polygon(points, layer=wafer_layer)

        if layer_stack is None:
            raise ValueError(
                'A LayerStack must be provided through argument "layer_stack".'
            )
        if type == "xy":
            if z is None:
                raise ValueError(
                    'For xy-meshing, a z-value must be provided via the float argument "z".'
                )
            from gdsfactory.simulation.gmsh.xy_xsection_mesh import xy_xsection_mesh

            return xy_xsection_mesh(padded_component, z, layer_stack, **kwargs)
        elif type == "uz":
            if xsection_bounds is None:
                raise ValueError(
                    "For uz-meshing, you must provide a line in the xy-plane "
                    "via the Tuple argument [[x1,y1], [x2,y2]] xsection_bounds."
                )
            from gdsfactory.simulation.gmsh.uz_xsection_mesh import uz_xsection_mesh

            return uz_xsection_mesh(
                padded_component, xsection_bounds, layer_stack, **kwargs
            )
        elif type == "3D":
            from gdsfactory.simulation.gmsh.xyz_mesh import xyz_mesh

            return xyz_mesh(padded_component, layer_stack, **kwargs)
        else:
            raise ValueError(
                'Required argument "type" must be one of "xy", "uz", or "3D".'
            )

    def _write_library(
        self,
        gdspath: Optional[PathType] = None,
        gdsdir: Optional[PathType] = None,
        unit: float = 1e-6,
        precision: Optional[float] = None,
        timestamp: Optional[datetime.datetime] = _timestamp2019,
        logging: bool = True,
        on_duplicate_cell: Optional[str] = "warn",
        with_oasis: bool = False,
        max_points: Optional[int] = None,
        flatten_invalid_refs: bool = False,
        **kwargs,
    ) -> Path:
        """Write component to GDS and returns gdspath.

        Args:
            gdspath: GDS file path to write to.
            gdsdir: directory for the GDS file. Defaults to /tmp/randomFile/gdsfactory.
            unit: unit size for objects in library. 1um by default.
            precision: for dimensions in the library (m). 1nm by default.
            timestamp: Defaults to 2019-10-25 for consistent hash.
                If None uses current time.
            logging: disable GDS path logging, for example for showing it in KLayout.
            on_duplicate_cell: specify how to resolve duplicate-named cells. Choose one of the following:
                "warn" (default): overwrite all duplicate cells with one of the duplicates (arbitrarily).
                "error": throw a ValueError when attempting to write a gds with duplicate cells.
                "overwrite": overwrite all duplicate cells with one of the duplicates, without warning.
                None: do not try to resolve (at your own risk!)
            flatten_invalid_refs: flattens component references which have invalid transformations.
            max_points: Maximal number of vertices per polygon. Polygons with more vertices that this are automatically fractured.

        Keyword Args:
            outfile: Name of the output file.
            compression_level: Level of compression for cells (between 0 and 9).
                Setting to 0 will disable cell compression, 1 gives the best speed and 9, the best compression.
            detect_rectangles: Store rectangles in compressed format.
            detect_trapezoids: Store trapezoids in compressed format.
            circle_tolerance: Tolerance for detecting circles. If less or equal to 0, no detection is performed. Circles are stored in compressed format.
            validation ("crc32", "checksum32", None): type of validation to include in the saved file.
            standard_properties: Store standard OASIS properties in the file.

        """

        from gdsfactory.pdk import get_grid_size, get_constant

        precision = precision or get_grid_size() * 1e-6
        max_points = max_points or get_constant("max_points")
        flatten_invalid_refs = flatten_invalid_refs or get_constant(
            "flatten_invalid_refs"
        )
        precision = precision or get_constant("precision")
        on_duplicate_cell = on_duplicate_cell or get_constant("on_duplicate_cell")

        if flatten_invalid_refs:
            self = flatten_invalid_refs_recursive(self)

        gdsdir = (
            gdsdir or pathlib.Path(tempfile.TemporaryDirectory().name) / "gdsfactory"
        )
        gdsdir = pathlib.Path(gdsdir)
        if with_oasis:
            gdspath = gdspath or gdsdir / f"{self.name}.oas"
        else:
            gdspath = gdspath or gdsdir / f"{self.name}.gds"
        gdspath = pathlib.Path(gdspath)
        gdsdir = gdspath.parent
        gdsdir.mkdir(exist_ok=True, parents=True)

        cells = self.get_dependencies(recursive=True)
        cell_names = [cell.name for cell in list(cells)]
        cell_names_unique = set(cell_names)

        if len(cell_names) != len(set(cell_names)):
            for cell_name in cell_names_unique:
                cell_names.remove(cell_name)

            if on_duplicate_cell == "error":
                raise ValueError(
                    f"Duplicated cell names in {self.name!r}: {cell_names!r}"
                )
            elif on_duplicate_cell in {"warn", "overwrite"}:
                if on_duplicate_cell == "warn":
                    warnings.warn(
                        f"Duplicated cell names in {self.name!r}:  {cell_names}",
                    )
                cells_dict = {cell.name: cell._cell for cell in cells}
                cells = cells_dict.values()
            elif on_duplicate_cell is not None:
                raise ValueError(
                    f"on_duplicate_cell: {on_duplicate_cell!r} not in (None, warn, error, overwrite)"
                )

        all_cells = [self._cell] + sorted(cells, key=lambda cc: cc.name)

        no_name_cells = [
            cell.name for cell in all_cells if cell.name.startswith("Unnamed")
        ]

        if no_name_cells:
            warnings.warn(
                f"Component {self.name!r} contains {len(no_name_cells)} Unnamed cells"
            )

        # for cell in all_cells:
        #     print(cell.name, type(cell))

        lib = gdstk.Library(unit=unit, precision=precision)
        lib.add(self._cell)
        lib.add(*self._cell.dependencies(True))

        if with_oasis:
            lib.write_oas(gdspath, **kwargs)
        else:
            lib.write_gds(gdspath, timestamp=timestamp, max_points=max_points)
        if logging:
            logger.info(f"Wrote to {str(gdspath)!r}")
        return gdspath

    def write_gds(
        self,
        gdspath: Optional[PathType] = None,
        gdsdir: Optional[PathType] = None,
        unit: Optional[float] = None,
        precision: Optional[float] = None,
        logging: bool = True,
<<<<<<< HEAD
        on_duplicate_cell: Optional[str] = None,
        flatten_invalid_refs: Optional[bool] = None,
=======
        on_duplicate_cell: Optional[str] = "warn",
        flatten_invalid_refs: bool = False,
        max_points: Optional[int] = None,
>>>>>>> 5d8784b6
    ) -> Path:
        """Write component to GDS and returns gdspath.

        Args:
            gdspath: GDS file path to write to.
            gdsdir: directory for the GDS file. Defaults to /tmp/randomFile/gdsfactory.
            unit: unit size for objects in library. 1um by default.
            precision: for dimensions in the library (m). 1nm by default.
            logging: disable GDS path logging, for example for showing it in KLayout.
            on_duplicate_cell: specify how to resolve duplicate-named cells. Choose one of the following:
                "warn" (default): overwrite all duplicate cells with one of the duplicates (arbitrarily).
                "error": throw a ValueError when attempting to write a gds with duplicate cells.
                "overwrite": overwrite all duplicate cells with one of the duplicates, without warning.
            flatten_invalid_refs: flattens component references which have invalid transformations.
            max_points: Maximal number of vertices per polygon.
                Polygons with more vertices that this are automatically fractured.
        """
        write_settings = DEFAULT_GDS_WRITE_SETTINGS.copy()
        if flatten_invalid_refs is not None:
            write_settings.flatten_invalid_refs = flatten_invalid_refs
        if unit:
            write_settings.unit = unit
        if on_duplicate_cell:
            write_settings.on_duplicate_cell = on_duplicate_cell
        if precision:
            write_settings.precision = precision

        if write_settings.flatten_invalid_refs:
            top_level = flatten_invalid_refs_recursive(self)
        else:
            top_level = self

<<<<<<< HEAD
        return top_level._write_library(
=======
        return self._write_library(
>>>>>>> 5d8784b6
            gdspath=gdspath,
            gdsdir=gdsdir,
            unit=write_settings.unit,
            precision=write_settings.precision,
            logging=logging,
<<<<<<< HEAD
            on_duplicate_cell=write_settings.on_duplicate_cell,
=======
            on_duplicate_cell=on_duplicate_cell,
            flatten_invalid_refs=flatten_invalid_refs,
            max_points=max_points,
>>>>>>> 5d8784b6
        )

    def write_oas(
        self,
        gdspath: Optional[PathType] = None,
        gdsdir: Optional[PathType] = None,
        unit: float = 1e-6,
        precision: Optional[float] = None,
        logging: bool = True,
        on_duplicate_cell: Optional[str] = "warn",
        flatten_invalid_refs: bool = False,
        **kwargs,
    ) -> Path:
        """Write component to GDS and returns gdspath.

        Args:
            gdspath: GDS file path to write to.
            gdsdir: directory for the GDS file. Defaults to /tmp/randomFile/gdsfactory.
            unit: unit size for objects in library. 1um by default.
            precision: for dimensions in the library (m). 1nm by default.
            logging: disable GDS path logging, for example for showing it in KLayout.
            on_duplicate_cell: specify how to resolve duplicate-named cells. Choose one of the following:
                "warn" (default): overwrite all duplicate cells with one of the duplicates (arbitrarily).
                "error": throw a ValueError when attempting to write a gds with duplicate cells.
                "overwrite": overwrite all duplicate cells with one of the duplicates, without warning.
                None: do not try to resolve (at your own risk!)
            flatten_invalid_refs: flattens component references which have invalid transformations.

        Keyword Args:
            compression_level: Level of compression for cells (between 0 and 9).
                Setting to 0 will disable cell compression, 1 gives the best speed and 9, the best compression.
            detect_rectangles: Store rectangles in compressed format.
            detect_trapezoids: Store trapezoids in compressed format.
            circle_tolerance: Tolerance for detecting circles. If less or equal to 0, no detection is performed.
                Circles are stored in compressed format.
            validation ("crc32", "checksum32", None) – type of validation to include in the saved file.
            standard_properties: Store standard OASIS properties in the file.
        """
        return self._write_library(
            gdspath=gdspath,
            gdsdir=gdsdir,
            unit=unit,
            precision=precision,
            logging=logging,
            on_duplicate_cell=on_duplicate_cell,
            with_oasis=True,
            flatten_invalid_refs=flatten_invalid_refs,
            **kwargs,
        )

    def write_gds_with_metadata(self, *args, **kwargs) -> Path:
        """Write component in GDS and metadata (component settings) in YAML."""
        gdspath = self.write_gds(*args, **kwargs)
        metadata = gdspath.with_suffix(".yml")
        metadata.write_text(self.to_yaml(with_cells=True, with_ports=True))
        logger.info(f"Write YAML metadata to {str(metadata)!r}")
        return gdspath

    def to_dict(
        self,
        ignore_components_prefix: Optional[List[str]] = None,
        ignore_functions_prefix: Optional[List[str]] = None,
        with_cells: bool = False,
        with_ports: bool = False,
    ) -> Dict[str, Any]:
        """Returns Dict representation of a component.

        Args:
            ignore_components_prefix: for components to ignore when exporting.
            ignore_functions_prefix: for functions to ignore when exporting.
            with_cells: write cells recursively.
            with_ports: write port information dict.
        """
        d = {}
        if with_ports:
            ports = {port.name: port.to_dict() for port in self.get_ports_list()}
            d["ports"] = ports

        if with_cells:
            cells = recurse_structures(
                self,
                ignore_functions_prefix=ignore_functions_prefix,
                ignore_components_prefix=ignore_components_prefix,
            )
            d["cells"] = clean_dict(cells)

        d["name"] = self.name
        d["settings"] = clean_dict(dict(self.settings))
        return d

    def to_yaml(self, **kwargs) -> str:
        """Write Dict representation of a component in YAML format.

        Args:
            ignore_components_prefix: for components to ignore when exporting.
            ignore_functions_prefix: for functions to ignore when exporting.
            with_cells: write cells recursively.
            with_ports: write port information.
        """
        return OmegaConf.to_yaml(self.to_dict(**kwargs))

    def to_dict_polygons(self) -> Dict[str, Any]:
        """Returns a dict representation of the flattened component."""
        d = {}
        polygons = {}
        layer_to_polygons = self.get_polygons(by_spec=True)

        for layer, polygons_layer in layer_to_polygons.items():
            layer_name = f"{layer[0]}_{layer[1]}"
            for polygon in polygons_layer:
                polygons[layer_name] = [tuple(snap_to_grid(v)) for v in polygon]

        ports = {port.name: port.settings for port in self.get_ports_list()}
        clean_dict(ports)
        clean_dict(polygons)
        d.info = self.info
        d.polygons = polygons
        d.ports = ports
        return d

    def auto_rename_ports(self, **kwargs) -> None:
        """Rename ports by orientation NSEW (north, south, east, west).

        Keyword Args:
            function: to rename ports.
            select_ports_optical: to select optical ports.
            select_ports_electrical: to select electrical ports.
            prefix_optical: prefix.
            prefix_electrical: prefix.

        .. code::

                  3  4
                 _|__|_
             2 -|      |- 5
                |      |
             1 -|______|- 6
                  |  |
                  8  7
        """
        self.is_unlocked()
        auto_rename_ports(self, **kwargs)

    def auto_rename_ports_counter_clockwise(self, **kwargs) -> None:
        self.is_unlocked()
        auto_rename_ports_counter_clockwise(self, **kwargs)

    def auto_rename_ports_layer_orientation(self, **kwargs) -> None:
        self.is_unlocked()
        auto_rename_ports_layer_orientation(self, **kwargs)

    def auto_rename_ports_orientation(self, **kwargs) -> None:
        """Rename ports by orientation NSEW (north, south, east, west).

        Keyword Args:
            function: to rename ports.
            select_ports_optical: to select ports.
            select_ports_electrical:
            prefix_optical:
            prefix_electrical:

        .. code::

                 N0  N1
                 |___|_
            W1 -|      |- E1
                |      |
            W0 -|______|- E0
                 |   |
                S0   S1
        """
        self.is_unlocked()
        auto_rename_ports_orientation(self, **kwargs)

    def move(
        self,
        origin: Float2 = (0, 0),
        destination: Optional[Float2] = None,
        axis: Optional[Axis] = None,
    ) -> Component:
        """Returns new Component with a moved reference to the original.

        component.

        Args:
            origin: of component.
            destination: x, y.
            axis: x or y.
        """
        from gdsfactory.functions import move

        return move(component=self, origin=origin, destination=destination, axis=axis)

    def mirror(self, p1: Float2 = (0, 1), p2: Float2 = (0, 0), **kwargs) -> Component:
        """Returns new Component with a mirrored reference.

        Args:
            p1: first point to define mirror axis.
            p2: second point to define mirror axis.
        """
        from gdsfactory.functions import mirror

        return mirror(component=self, p1=p1, p2=p2, **kwargs)

    def rotate(self, angle: float = 90, **kwargs) -> Component:
        """Returns new component with a rotated reference to the original.

        Args:
            angle: in degrees.
        """
        from gdsfactory.functions import rotate

        return rotate(component=self, angle=angle, **kwargs)

    def add_padding(self, **kwargs) -> Component:
        """Returns same component with padding.

        Keyword Args:
            component: for padding.
            layers: list of layers.
            suffix for name.
            default: default padding (50um).
            top: north padding.
            bottom: south padding.
            right: east padding.
            left: west padding.
        """
        from gdsfactory.add_padding import add_padding

        return add_padding(component=self, **kwargs)

    def absorb(self, reference) -> Component:
        """Absorbs polygons from ComponentReference into Component.

        Destroys the reference in the process but keeping the polygon geometry.

        Args:
            reference: ComponentReference to be absorbed into the Component.
        """
        if reference not in self.references:
            raise ValueError(
                "The reference you asked to absorb does not exist in this Component."
            )
        ref_polygons = reference.get_polygons(
            by_spec=False, include_paths=False, as_array=False
        )
        self._add_polygons(*ref_polygons)

        self.add(reference.get_labels())
        self.add(reference.get_paths())
        self.remove(reference)
        return self

    def remove(self, items):
        """Removes items from a Component, which can include Ports, PolygonSets \
        CellReferences, ComponentReferences and Labels.

        Args:
            items: list of Items to be removed from the Component.
        """
        if not hasattr(items, "__iter__"):
            items = [items]
        for item in items:
            if isinstance(item, Port):
                self.ports = {k: v for k, v in self.ports.items() if v != item}
            elif isinstance(item, gdstk.Reference):
                self._cell.remove(item)
                item.owner = None
            elif isinstance(item, ComponentReference):
                self.references.remove(item)
                self._cell.remove(item._reference)
                item.owner = None
                self._named_references.pop(item.name)
            else:
                self._cell.remove(item)

        self._bb_valid = False
        return self

    def hash_geometry(self, precision: float = 1e-4) -> str:
        """Returns an SHA1 hash of the geometry in the Component.

        For each layer, each polygon is individually hashed and then the polygon hashes
        are sorted, to ensure the hash stays constant regardless of the ordering
        the polygons.  Similarly, the layers are sorted by (layer, datatype).

        Args:
            precision: Rounding precision for the the objects in the Component.
                For instance, a precision of 1e-2 will round a point at
                (0.124, 1.748) to (0.12, 1.75).

        """
        polygons_by_spec = self.get_polygons(by_spec=True, as_array=False)
        layers = np.array(list(polygons_by_spec.keys()))
        sorted_layers = layers[np.lexsort((layers[:, 0], layers[:, 1]))]

        final_hash = hashlib.sha1()
        for layer in sorted_layers:
            layer_hash = hashlib.sha1(layer.astype(np.int64)).digest()
            polygons = polygons_by_spec[tuple(layer)]
            polygons = [_rnd(p.points, precision) for p in polygons]
            polygon_hashes = np.sort([hashlib.sha1(p).digest() for p in polygons])
            final_hash.update(layer_hash)
            for ph in polygon_hashes:
                final_hash.update(ph)

        return final_hash.hexdigest()

    def get_labels(
        self, apply_repetitions=True, depth: Optional[int] = None, layer=None
    ) -> List[Label]:
        """Return labels.

        Args:
            apply_repetitions:.
            depth: None returns all labels and 0 top level.
            layer: layerspec.
        """
        from gdsfactory.pdk import get_layer

        if layer:
            layer, texttype = get_layer(layer)
        else:
            texttype = None
        return self._cell.get_labels(
            apply_repetitions=apply_repetitions,
            depth=depth,
            layer=layer,
            texttype=texttype,
        )

    def remove_labels(self) -> None:
        """Remove labels."""
        self._cell.remove(*self.labels)

    # Deprecated
    def get_info(self):
        """Gathers the .info dictionaries from every sub-Component and returns them in a list.

        Args:
            depth: int or None
                If not None, defines from how many reference levels to
                retrieve Ports from.

        Returns:
            list of dictionaries
                List of the ".info" property dictionaries from all sub-Components
        """
        D_list = self.get_dependencies(recursive=True)
        return [D.info.copy() for D in D_list]

    def remap_layers(
        self, layermap, include_labels: bool = True, include_paths: bool = True
    ) -> Component:
        """Returns a copy of the component with remapped layers.

        Args:
            layermap: Dictionary of values in format {layer_from : layer_to}.
            include_labels: Selects whether to move Labels along with polygons.
            include_paths: Selects whether to move Paths along with polygons.
        """
        component = self.copy()
        layermap = {_parse_layer(k): _parse_layer(v) for k, v in layermap.items()}

        all_D = list(component.get_dependencies(True))
        all_D.append(component)
        for D in all_D:
            for p in D.polygons:
                layer = (p.layer, p.datatype)
                if layer in layermap:
                    new_layer = layermap[layer]
                    p.layer = new_layer[0]
                    p.datatype = new_layer[1]
            if include_labels:
                for label in D.labels:
                    original_layer = (label.layer, label.texttype)
                    original_layer = _parse_layer(original_layer)
                    if original_layer in layermap:
                        new_layer = layermap[original_layer]
                        label.layer = new_layer[0]
                        label.texttype = new_layer[1]

            if include_paths:
                for path in D.paths:
                    new_layers = list(path.layers)
                    new_datatypes = list(path.datatypes)
                    for layer_number in range(len(new_layers)):
                        original_layer = _parse_layer(
                            (new_layers[layer_number], new_datatypes[layer_number])
                        )
                        if original_layer in layermap:
                            new_layer = layermap[original_layer]
                            new_layers[layer_number] = new_layer[0]
                            new_datatypes[layer_number] = new_layer[1]
                    path.set_layers(*new_layers)
                    path.set_datatypes(*new_datatypes)
        return component


def copy(
    D: Component,
    references=None,
    ports=None,
    polygons=None,
    paths=None,
    name=None,
    labels=None,
) -> Component:
    """Returns a Component copy.

    Args:
        D: component to copy.
    """
    D_copy = Component()
    D_copy.info = D.info
    # D_copy._cell = D._cell.copy(name=D_copy.name)

    for ref in references if references is not None else D.references:
        D_copy.add(copy_reference(ref))
    for port in (ports if ports is not None else D.ports).values():
        D_copy.add_port(port=port)
    for poly in polygons if polygons is not None else D.polygons:
        D_copy.add_polygon(poly)
    for path in paths if paths is not None else D.paths:
        D_copy.add(path)
    for label in labels if labels is not None else D.labels:
        D_copy.add_label(
            text=label.text,
            position=label.origin,
            layer=(label.layer, label.texttype),
        )

    if name is not None:
        D_copy.name = name

    return D_copy


def copy_reference(
    ref,
    parent=None,
    columns=None,
    rows=None,
    spacing=None,
    origin=None,
    rotation=None,
    magnification=None,
    x_reflection=None,
    name=None,
    v1=None,
    v2=None,
) -> ComponentReference:
    return ComponentReference(
        component=parent or ref.parent,
        columns=columns or ref.columns,
        rows=rows or ref.rows,
        spacing=spacing or ref.spacing,
        origin=origin or ref.origin,
        rotation=rotation or ref.rotation,
        magnification=magnification or ref.magnification,
        x_reflection=x_reflection or ref.x_reflection,
        name=name or ref.name,
        v1=v1 or ref.v1,
        v2=v2 or ref.v2,
    )


def test_get_layers() -> Component:
    import gdsfactory as gf

    c1 = gf.components.straight(
        length=10,
        width=0.5,
        layer=(2, 0),
        bbox_layers=[(111, 0)],
        bbox_offsets=[3],
        with_bbox=True,
        cladding_layers=None,
        add_pins=None,
        add_bbox=None,
    )
    assert c1.get_layers() == {(2, 0), (111, 0)}, c1.get_layers()
    # return c1
    c2 = c1.remove_layers([(111, 0)])
    assert c2.get_layers() == {(2, 0)}, c2.get_layers()
    return c2


def _filter_polys(polygons, layers_excl):
    return [
        polygon
        for polygon, layer, datatype in zip(
            polygons.polygons, polygons.layers, polygons.datatypes
        )
        if (layer, datatype) not in layers_excl
    ]


def recurse_structures(
    component: Component,
    ignore_components_prefix: Optional[List[str]] = None,
    ignore_functions_prefix: Optional[List[str]] = None,
) -> Dict[str, Any]:
    """Recurse component and components references recursively.

    Args:
        component: component to recurse.
        ignore_components_prefix: list of prefix to ignore.
        ignore_functions_prefix: list of prefix to ignore.
    """
    ignore_functions_prefix = ignore_functions_prefix or []
    ignore_components_prefix = ignore_components_prefix or []

    if (
        hasattr(component, "function_name")
        and component.function_name in ignore_functions_prefix
    ):
        return {}

    if hasattr(component, "name") and any(
        component.name.startswith(i) for i in ignore_components_prefix
    ):
        return {}

    output = {component.name: dict(component.settings)}
    for reference in component.references:
        if (
            isinstance(reference, ComponentReference)
            and reference.ref_cell.name not in output
        ):
            output.update(recurse_structures(reference.ref_cell))

    return output


def flatten_invalid_refs_recursive(
    component: Component,
    grid_size: Optional[float] = None,
    updated_components=None,
    traversed_components=None,
):
    """Recursively flattens component references which have invalid transformations (i.e. non-90 deg rotations or sub-grid translations) and returns a copy if any subcells have been modified.

    WARNING: this function will produce same-name copies of cells. It is strictly meant to be used on write of the GDS file and
    should not be mixed with other cells, or you will likely experience issues with duplicate cells

    Args:
        component: the component to fix (in place).
        grid_size: the GDS grid size, in um, defaults to active PDK.get_grid_size()
            any translations with higher resolution than this are considered invalid.
        updated_components: the running dictionary of components which have been modified by this transformation. Should always be None, except for recursive invocations.
        traversed_components: the set of component names which have been traversed. Should always be None, except for recursive invocations.
    """
    from gdsfactory.decorators import is_invalid_ref

    invalid_refs = []
    refs = component.references
    subcell_modified = False
    if updated_components is None:
        updated_components = {}
    if traversed_components is None:
        traversed_components = set()
    for ref in refs:
        # mark any invalid refs for flattening
        # otherwise, check if there are any modified cells beneath (we need not do this if the ref will be flattened anyways)
        if is_invalid_ref(ref, grid_size):
            invalid_refs.append(ref.name)
        else:
            # otherwise, recursively flatten refs if the subcell has not already been traversed
            if ref.parent.name not in traversed_components:
                flatten_invalid_refs_recursive(
                    ref.parent,
                    grid_size=grid_size,
                    updated_components=updated_components,
                    traversed_components=traversed_components,
                )
            # now, if the ref's cell been modified, mark it as such
            if ref.parent.name in updated_components:
                subcell_modified = True
    if invalid_refs or subcell_modified:
        new_component = component.copy()
        new_component.name = component.name
        # make sure all modified cells have their references updated
        new_refs = new_component.references.copy()
        for ref in new_refs:
            if ref.name in invalid_refs:
                new_component.flatten_reference(ref)
            elif (
                ref.parent.name in updated_components
                and ref.parent is not updated_components[ref.parent.name]
            ):
                ref.parent = updated_components[ref.parent.name]
        component = new_component
        updated_components[component.name] = new_component
    traversed_components.add(component.name)
    return component


def test_same_uid() -> None:
    import gdsfactory as gf

    c = Component()
    c << gf.components.rectangle()
    c << gf.components.rectangle()

    r1 = c.references[0].parent
    r2 = c.references[1].parent

    assert r1.uid == r2.uid, f"{r1.uid} must equal {r2.uid}"


def test_netlist_simple() -> None:
    import gdsfactory as gf

    c = gf.Component()
    c1 = c << gf.components.straight(length=1, width=2)
    c2 = c << gf.components.straight(length=2, width=2)
    c2.connect(port="o1", destination=c1.ports["o2"])
    c.add_port("o1", port=c1.ports["o1"])
    c.add_port("o2", port=c2.ports["o2"])
    netlist = c.get_netlist()
    # print(netlist.pretty())
    assert len(netlist["instances"]) == 2


def test_netlist_simple_width_mismatch_throws_error() -> None:
    import pytest

    import gdsfactory as gf

    c = gf.Component()
    c1 = c << gf.components.straight(length=1, width=1)
    c2 = c << gf.components.straight(length=2, width=2)
    c2.connect(port="o1", destination=c1.ports["o2"])
    c.add_port("o1", port=c1.ports["o1"])
    c.add_port("o2", port=c2.ports["o2"])
    with pytest.raises(ValueError):
        c.get_netlist()


def test_netlist_complex() -> None:
    import gdsfactory as gf

    c = gf.components.mzi_arms()
    netlist = c.get_netlist()
    # print(netlist.pretty())
    assert len(netlist["instances"]) == 4, len(netlist["instances"])


def test_extract() -> Component:
    import gdsfactory as gf

    c = gf.components.straight(
        length=10,
        width=0.5,
        bbox_layers=[gf.LAYER.WGCLAD],
        bbox_offsets=[3],
        with_bbox=True,
        cladding_layers=None,
        add_pins=None,
        add_bbox=None,
    )
    c2 = c.extract(layers=[gf.LAYER.WGCLAD])

    assert len(c.polygons) == 2, len(c.polygons)
    assert len(c2.polygons) == 1, len(c2.polygons)
    assert gf.LAYER.WGCLAD in c2.layers
    return c2


def hash_file(filepath):
    md5 = hashlib.md5()
    md5.update(filepath.read_bytes())
    return md5.hexdigest()


def test_bbox_reference() -> Component:
    import gdsfactory as gf

    c = gf.Component("component_with_offgrid_polygons")
    c1 = c << gf.components.rectangle(size=(1.5e-3, 1.5e-3), port_type=None)
    c2 = c << gf.components.rectangle(size=(1.5e-3, 1.5e-3), port_type=None)
    c2.xmin = c1.xmax

    assert c2.xsize == 2e-3
    return c2


def test_bbox_component() -> None:
    import gdsfactory as gf

    c = gf.components.rectangle(size=(1.5e-3, 1.5e-3), port_type=None)
    assert c.xsize == 2e-3


def test_remap_layers() -> None:
    import gdsfactory as gf

    c = gf.components.straight(layer=(2, 0))
    remap = c.remap_layers(layermap={(2, 0): gf.LAYER.WGN})
    hash_geometry = "83fbc6a8289505eaed3a2e3ab279cc03f5e4d00c"

    assert (
        remap.hash_geometry() == hash_geometry
    ), f"hash_geometry = {remap.hash_geometry()!r}"


def test_remove_labels() -> None:
    import gdsfactory as gf

    c = gf.c.straight()
    c.remove_labels()

    assert len(c.labels) == 0


def test_import_gds_settings():
    import gdsfactory as gf

    c = gf.components.mzi()
    gdspath = c.write_gds_with_metadata()
    c2 = gf.import_gds(gdspath, name="mzi_sample", read_metadata=True)
    c3 = gf.routing.add_fiber_single(c2)
    assert c3


def test_flatten_invalid_refs_recursive():
    import gdsfactory as gf
    from gdsfactory.difftest import run_xor
    from gdsfactory.routing.all_angle import get_bundle_all_angle

    @gf.cell
    def flat():
        c = gf.Component()
        mmi1 = (c << gf.components.mmi1x2()).move((0, -1.0005))
        mmi2 = (c << gf.components.mmi1x2()).rotate(80)
        mmi2.move((40, 20))
        bundle = get_bundle_all_angle([mmi1.ports["o2"]], [mmi2.ports["o1"]])
        for route in bundle:
            c.add(route.references)
        return c

    @gf.cell
    def hierarchy():
        c = gf.Component()
        (c << flat()).rotate(33)
        (c << flat()).rotate(33).move((0, 100))
        (c << flat()).move((100, 0))
        return c

    c_orig = hierarchy()
    c_new = flatten_invalid_refs_recursive(c_orig)
    assert c_new is not c_orig
    invalid_refs_filename = "invalid_refs.gds"
    invalid_refs_fixed_filename = "invalid_refs_fixed.gds"
    # gds files should still be same to 1nm tolerance
    c_orig.write_gds(invalid_refs_filename)
    c_new.write_gds(invalid_refs_fixed_filename)
    run_xor(invalid_refs_filename, invalid_refs_fixed_filename)


if __name__ == "__main__":
    import gdsfactory as gf

    # c2 = gf.Component()
    c = gf.components.mzi(delta_length=20)
    # r = c.ref()
    # c2.copy_child_info(c.named_references["sxt"])
    # test_remap_layers()
    # c = test_get_layers()
    # c.plot_qt()
    # c.ploth()
    # c = test_extract()
    gdspath = c.write_gds()
    gf.show(gdspath)
    # c.show()<|MERGE_RESOLUTION|>--- conflicted
+++ resolved
@@ -1627,14 +1627,14 @@
         self,
         gdspath: Optional[PathType] = None,
         gdsdir: Optional[PathType] = None,
-        unit: float = 1e-6,
+        unit: Optional[float] = None,
         precision: Optional[float] = None,
         timestamp: Optional[datetime.datetime] = _timestamp2019,
         logging: bool = True,
-        on_duplicate_cell: Optional[str] = "warn",
+        on_duplicate_cell: Optional[str] = None,
         with_oasis: bool = False,
         max_points: Optional[int] = None,
-        flatten_invalid_refs: bool = False,
+        flatten_invalid_refs: Optional[bool] = None,
         **kwargs,
     ) -> Path:
         """Write component to GDS and returns gdspath.
@@ -1749,14 +1749,9 @@
         unit: Optional[float] = None,
         precision: Optional[float] = None,
         logging: bool = True,
-<<<<<<< HEAD
         on_duplicate_cell: Optional[str] = None,
         flatten_invalid_refs: Optional[bool] = None,
-=======
-        on_duplicate_cell: Optional[str] = "warn",
-        flatten_invalid_refs: bool = False,
         max_points: Optional[int] = None,
->>>>>>> 5d8784b6
     ) -> Path:
         """Write component to GDS and returns gdspath.
 
@@ -1774,49 +1769,27 @@
             max_points: Maximal number of vertices per polygon.
                 Polygons with more vertices that this are automatically fractured.
         """
-        write_settings = DEFAULT_GDS_WRITE_SETTINGS.copy()
-        if flatten_invalid_refs is not None:
-            write_settings.flatten_invalid_refs = flatten_invalid_refs
-        if unit:
-            write_settings.unit = unit
-        if on_duplicate_cell:
-            write_settings.on_duplicate_cell = on_duplicate_cell
-        if precision:
-            write_settings.precision = precision
-
-        if write_settings.flatten_invalid_refs:
-            top_level = flatten_invalid_refs_recursive(self)
-        else:
-            top_level = self
-
-<<<<<<< HEAD
-        return top_level._write_library(
-=======
+
         return self._write_library(
->>>>>>> 5d8784b6
             gdspath=gdspath,
             gdsdir=gdsdir,
-            unit=write_settings.unit,
-            precision=write_settings.precision,
+            unit=unit,
+            precision=precision,
             logging=logging,
-<<<<<<< HEAD
-            on_duplicate_cell=write_settings.on_duplicate_cell,
-=======
             on_duplicate_cell=on_duplicate_cell,
             flatten_invalid_refs=flatten_invalid_refs,
             max_points=max_points,
->>>>>>> 5d8784b6
         )
 
     def write_oas(
         self,
         gdspath: Optional[PathType] = None,
         gdsdir: Optional[PathType] = None,
-        unit: float = 1e-6,
+        unit: Optional[float] = None,
         precision: Optional[float] = None,
         logging: bool = True,
         on_duplicate_cell: Optional[str] = "warn",
-        flatten_invalid_refs: bool = False,
+        flatten_invalid_refs: Optional[bool] = None,
         **kwargs,
     ) -> Path:
         """Write component to GDS and returns gdspath.
