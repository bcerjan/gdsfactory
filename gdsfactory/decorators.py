--- conflicted
+++ resolved
@@ -2,14 +2,7 @@
 
 import gdsfactory as gf
 from gdsfactory.snap import is_on_grid
-<<<<<<< HEAD
-from gdsfactory.typings import Component, ComponentReference, Optional
-import inspect
-import itertools as it
-from collections import deque
-=======
 from gdsfactory.typings import Component, ComponentReference
->>>>>>> 11688cce
 
 
 def is_valid_transformation(
@@ -69,42 +62,6 @@
     return not origin_is_on_grid or not rotation_is_regular
 
 
-def defaultsfrom(funcOrClass):
-    """Return a decorator d so that d(func) updates func's default arguments.
-
-    From https://code.activestate.com/recipes/440702-reusing-default-function-arguments/
-    """
-
-    def decorator(newfunc):
-        if inspect.isclass(funcOrClass):
-            func = getattr(funcOrClass, newfunc.__name__)
-        else:
-            func = funcOrClass
-        args, _, _, defaults = inspect.getargspec(func)
-        # map each default argument of func to its value
-        arg2default = dict(zip(args[-len(defaults) :], defaults))
-        newargs, _, _, newdefaults = inspect.getargspec(newfunc)
-        if newdefaults is None:
-            newdefaults = ()
-        nondefaults = newargs[: len(newargs) - len(newdefaults)]
-        # starting from the last non-default argument towards the first, as
-        # long as the non-defaults of newfunc are default in func, make them
-        # default in newfunc too
-        iter_nondefaults = reversed(nondefaults)
-        newdefaults = deque(newdefaults)
-        for arg in it.takewhile(arg2default.__contains__, iter_nondefaults):
-            newdefaults.appendleft(arg2default[arg])
-        # all inherited defaults should be placed together; no gaps allowed
-        for _ in it.ifilter(arg2default.__contains__, iter_nondefaults):
-            raise TypeError(
-                "%s cannot inherit the default arguments of " "%s" % (newfunc, func)
-            )
-        newfunc.func_defaults = tuple(newdefaults)
-        return newfunc
-
-    return decorator
-
-
 @gf.cell
 def _demo_non_manhattan() -> Component:
     """Returns component with Manhattan snapping issues."""
