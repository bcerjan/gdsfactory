--- conflicted
+++ resolved
@@ -63,9 +63,4 @@
 
 if __name__ == "__main__":
     c = test_netlist_yaml()
-    c.show()
-<<<<<<< HEAD
-    c.plot()
-=======
-    pp.plotgds(c)
->>>>>>> a9a3944b
+    c.show()