--- conflicted
+++ resolved
@@ -205,12 +205,7 @@
     "# Move \"from\" x=0 \"to\" x=10 (dx=10)\n",
     "wg3.movex(0, 10)\n",
     "\n",
-<<<<<<< HEAD
-    "# wg1.rotate(45) # Rotate the first straight by 45 degrees around (0,0)\n",
-    "# wg2.rotate(30, center = [1,1]) # Rotate the second straight by 30 degrees around (1,1)\n",
     "# wg1.mirror(p1 = [1,1], p2 = [1,3]) # Reflects wg3 across the line formed by p1 and p2\n",
-=======
->>>>>>> b2aa6089
     "c"
    ]
   },
